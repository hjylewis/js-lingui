{
  "name": "@lingui/conf",
  "version": "0.0.0-managed-by-release-script",
  "description": "Get lingui configuration from package.json",
  "keywords": [
    "lingui",
    "config"
  ],
  "repository": "lingui/js-lingui",
  "bugs": "https://github.com/lingui/js-lingui/issues",
  "license": "MIT",
  "author": {
    "name": "Tomáš Ehrlich",
    "email": "tomas.ehrlich@gmail.com"
  },
  "main": "index.js",
  "engines": {
    "node": ">=8.0.0"
  },
  "dependencies": {
    "chalk": "^2.3.0",
<<<<<<< HEAD
    "cosmiconfig": "^5.0.6",
    "jest-validate": "^23.5.0"
=======
    "cosmiconfig": "^5.2.1",
    "jest-regex-util": "^24.3.0",
    "jest-validate": "^24.8.0",
    "pkg-conf": "^3.1.0"
>>>>>>> f0bfbc2d
  },
  "files": [
    "LICENSE",
    "README.md",
    "index.js"
  ]
}<|MERGE_RESOLUTION|>--- conflicted
+++ resolved
@@ -19,15 +19,10 @@
   },
   "dependencies": {
     "chalk": "^2.3.0",
-<<<<<<< HEAD
-    "cosmiconfig": "^5.0.6",
-    "jest-validate": "^23.5.0"
-=======
     "cosmiconfig": "^5.2.1",
     "jest-regex-util": "^24.3.0",
     "jest-validate": "^24.8.0",
     "pkg-conf": "^3.1.0"
->>>>>>> f0bfbc2d
   },
   "files": [
     "LICENSE",
