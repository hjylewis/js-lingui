{
  "name": "lingui-cli",
<<<<<<< HEAD
  "version": "1.0.1",
  "description": "CLI for working wit message catalogs",
  "main": "dist/index.js",
=======
  "version": "1.0.0",
  "description": "CLI for extracting i18n messages from sources",
  "main": "dist/lingui.js",
  "bin": {
    "lingui": "./dist/lingui.js"
  },
>>>>>>> 24841ca7
  "author": {
    "name": "Tomáš Ehrlich",
    "email": "tomas.ehrlich@gmail.com"
  },
  "license": "MIT",
  "keywords": [
    "cli",
    "i18n",
    "internationalization",
    "i10n",
    "localization",
    "i9n",
    "translation"
  ],
  "repository": {
    "type": "git",
    "url": "https://github.com/lingui/js-lingui.git"
  },
  "bugs": {
    "url": "https://github.com/lingui/js-lingui/issues"
  },
  "engines": {
    "node": ">=4.0"
  },
  "dependencies": {
    "babel-core": "^6.25.0",
    "babel-generator": "^6.25.0",
    "babel-plugin-lingui-extract-messages": "^1.0.1",
    "babel-plugin-lingui-transform-js": "^1.0.1",
    "babel-plugin-lingui-transform-react": "^1.0.1",
    "babel-types": "^6.25.0",
    "babylon": "^6.17.4",
    "chalk": "^2.0.1",
    "cli-table": "^0.3.1",
    "commander": "^2.11.0",
    "lingui-conf": "^0.8.1",
    "make-plural": "^4.0.1",
    "messageformat-parser": "^1.0.0"
  },
  "scripts": {
    "prepublish": "../../scripts/prepublish.sh"
  }
}<|MERGE_RESOLUTION|>--- conflicted
+++ resolved
@@ -1,17 +1,11 @@
 {
   "name": "lingui-cli",
-<<<<<<< HEAD
   "version": "1.0.1",
   "description": "CLI for working wit message catalogs",
-  "main": "dist/index.js",
-=======
-  "version": "1.0.0",
-  "description": "CLI for extracting i18n messages from sources",
   "main": "dist/lingui.js",
   "bin": {
     "lingui": "./dist/lingui.js"
   },
->>>>>>> 24841ca7
   "author": {
     "name": "Tomáš Ehrlich",
     "email": "tomas.ehrlich@gmail.com"
