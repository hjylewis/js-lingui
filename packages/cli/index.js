--- conflicted
+++ resolved
@@ -1,7 +1,3 @@
-<<<<<<< HEAD
 // eslint-disable-next-line import/export
-=======
-/* eslint-disable import/export */
 // This file is just used as an entry point for rollup.
->>>>>>> 0f9316e9
 export * from "./src/lingui"