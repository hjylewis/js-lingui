[Docs](https://github.com/lingui/js-lingui/wiki)

[![CircleCI](https://circleci.com/gh/lingui/js-lingui/tree/master.svg?style=svg)](https://circleci.com/gh/lingui/js-lingui/tree/master)

# Lingui - tools for ~~internationalization~~ i18n in javascript

Type-checked and intuitive way to internationalize applications in Javascript and ReactJS using ICU message format.

> Internationalization is the design and development of a product, application or document content that enables easy localization for target audiences that vary in culture, region, or language.
>
> --- [ W3C Web Internationalization FAQ](https://www.w3.org/International/questions/qa-i18n)

Building applications and products for international audiences involves internationalization (i.e: preparing app for translation) and localization (i.e: adoption of application to meet language and cultural requirements). Lingui provides tools to make i18n of JS applications using ICU message format as easy as possible. 

**TL;DR:** [Compare js-lingui with react-intl and react-i18next](https://github.com/lingui/js-lingui/wiki/Comparison-of-i18n-libraries)

![Example use case with React](docs/lingui-pitch.png)

## Overview

Internationalization consists of three steps:

1. [Specify parts for localization](#specify-parts-for-localization) - This is required even for monolingual apps, because it allows to use pluralization, polite forms, date/time formatting, etc.
2. [Build a message catalog](#build-message-catalog) - Message catalogs are passed to translators
3. [Load translated messages](#load-translated-messages) and switch application language

### Specify parts for localization

The first part of i18n process is wrapping all texts with component or function, which replaces source text with translation during runtime. `js-lingui` uses [ICU Message Format](https://github.com/lingui/js-lingui/wiki/ICU-message-format) which allows using of variables, plural forms and date/number formats.

#### Javascript (wihout React)

First install babel preset for using `js-lingui` in Vanilla JS apps and add it 
to your babel config:

```sh
yarn add --dev babel-preset-lingui-js
# or
npm install --save-dev babel-preset-lingui-js
```

`lingui-js` provides `i18n.t` template tag for translation, `i18n.plural`, 
`i18n.select`, `i18n.selectOrdinal` methods for pluralization and custom forms:

```js
import i18n from 'lingui-i18n'

i18n.t`January`

const name = "Fred"
i18n.t`Hello, my name is ${name}`

i18n.plural({
  value: count,
  one: `# Book`,
  other: `# Books`
})
```

#### React

First install babel preset for using `js-lingui` in React apps and add it to your
babel config:

```sh
yarn add --dev babel-preset-lingui-react
# or
npm install --save-dev babel-preset-lingui-react
```

[lingui-react](https://github.com/lingui/js-lingui/tree/master/packages/lingui-react) 
provides several component for React applications: `Trans` is the main component 
for general translation, `Plural` and `Select` for pluralization and custom 
forms (e.g: polite forms):

```jsx
import React from 'react'
import { Trans, Plural } from 'lingui-react'

const App = ({ name, count }) => (
  <div>
    // Static text
    <Trans>January</Trans>

    // Variables
    <Trans>Hello, my name is {name}</Trans>

    // Components
    <Trans>See the <a href="/more">description</a> below.</Trans>

    // Plurals
    <Plural 
      value={count} 
      zero={<strong>No books</strong>}
      one="# book" 
      other="# books" 
    />
  </div>
)
```

Sometimes it's necessary to translate also a text attributes, which don't accept
<<<<<<< HEAD
React components. `lingui-react` has `WithReact` decorator, which injects `i18n`
=======
React components. `lingui-react` has `WithI18n` decorator, which injects `i18n`
>>>>>>> 61209d6f
object from `lingui-i18n`. 

```jsx
import React from 'react'
import { WithI18n } from 'lingui-react'

// Translating text attributes
<<<<<<< HEAD
const LinkWithTooltip = WithReact()(({ articleName, i18n }) => (
=======
const LinkWithTooltip = WithI18n()(({ articleName, i18n }) => (
>>>>>>> 61209d6f
  <a 
    href="/more" 
    title={i18n.t`Link to ${articleName}`}
  >
    <Trans>Link</Trans>
  </a>
))
```

At this point, application is available only in one language (English). When no 
translations are available the default texts are used.

:bulb: See [tutorial](https://github.com/lingui/js-lingui/tree/master/packages/lingui-react) about i18n in React

### Build message catalog

Translators are working with message catalogs which are mapping of messages from
source to target language. The simplest form is a dictionary, where key is source
message and value is translated one:

```js
const fr = {
  "January": "Janvier",
  "Hello, my name is {name}": "Salut, je m'appelle {name}",
  "See the <0>description</0> below.": "...",
  "{count, plural, zero {<0>No books</0>} one {# book} other {# books}": "..."
}
```

The key is also called **message ID**. It must be unique across application. It 
should also include all parameters so translators can change the order of words 
and parameters if required.

`js-lingui` provides a CLI for building and compiling message catalogs:

```sh
npm install --save-dev lingui-cli
# or
yarn add --dev lingui-cli

# add directories for target languages
lingui add-locale en fr

# extract messages from source to message catalogs
lingui extract
```

Target directory for locales is configured in `package.json`:

```json
{
  "lingui": {
    "localeDir": "./locale"
  }
}
```

Under the hood, there're three babel plugins responsible for creating message catalogs:

1. `babel-plugin-lingui-transform-js`

    This plugin transforms methods and template tag from `lingui-i18n` into ICU message format which becomes message ID.
    
    ```js
    i18n.t`Hello, my name is ${name}`
    /* becomes this entry in source language file:
     * {
     *   "Hello, my name is {name}": "" 
     * } 
     */
    ```

2. `babel-plugin-lingui-transform-react`

    This plugin transforms components from `lingui-react` (e.g: `Trans`) into ICU message format which becomes message ID. 
    
    **Note**: It's also possible to use custom message IDs. Simply pass `id` attribute to `Trans` component and children's going to be used as a default message only.
     
    ```jsx
    <Trans id="month.january">January</Trans>
    /* becomes this entry in source language file:
     * {
     *    "month.january": "January",
     *    ...
     * }
     */
    ```

3. `babel-plugin-lingui-extract-messages` - It extracts all message IDs into temporary catalogs, one catalog per file.

The result is one message catalog per language (e.g: `locale/fr/messages.json`).

### Load translated messages

Translated message catalogs must be loaded back to application. The process 
depends on type of application.

#### Javascript

`lingui-i18n` uses `.load(messages)` method to load message catalog and
`.use(language)` to select a language:

```js
import i18n from 'lingui-i18n'
import messagesEn from './locales/en/messages.json'
import messagesFr from './locales/fr/messages.json'

// load message catalogs
i18n.load({
  en: messagesEn,
  fr: messagesFr
})

// activate english language
i18n.activate('en')
```

#### React

 `lingui-react` provides `ProvideI18n` component which receives active language
 and messages for that language:

```jsx
import React from 'react'
import { ProvideI18n } from 'lingui-react'
import App from './App'
import messages from './locales/fr/messages.json'

render(
    <ProvideI18n language="fr" messages={{ fr: messages }}>
        <App />
    </ProvideI18n>,
    document.getElementById('app')
)
```

When we render messages from the first part, we get them translated in French:

```jsx
<Trans>January</Trans>
// becomes: Janvier

const name = "Fred"
<Trans>Hello, my name is {name}</Trans>
// becomes: Salut, je m'appelle Fred

<Trans>See the <a href="/more">description</a> below.</Trans>
// becomes: Voir <a href="/more">la description</a> ci-dessous

const count = 42
<Plural 
  value={count} 
  zero={<strong>No books</strong>}
  one="# book" 
  other="# books" 
/>
// becomes: 42 livres
```

See [wiki](https://github.com/lingui/js-lingui/wiki) for more info or 
[example-usecase](https://github.com/lingui/js-lingui/blob/master/packages/example-usecase/src/Usecases/Children.js) 
for detailed example.

## Packages

### `lingui-i18n` [Docs](https://github.com/lingui/js-lingui/tree/master/packages/lingui-i18n)

[![npm](https://img.shields.io/npm/v/lingui-i18n.svg)](https://www.npmjs.com/package/lingui-i18n)

Functions for I18n in Javascript.

### `lingui-react` [Docs](https://github.com/lingui/js-lingui/tree/master/packages/lingui-react)

[![npm](https://img.shields.io/npm/v/lingui-react.svg)](https://www.npmjs.com/package/lingui-react)

Components for I18n in React.

### `lingui-cli` [Docs](https://github.com/lingui/js-lingui/tree/master/packages/lingui-cli)

[![npm](https://img.shields.io/npm/v/lingui-cli.svg)](https://www.npmjs.com/package/lingui-cli) 

Command line interface for working with message catalogs.

### `babel-preset-lingui-js` [Docs](https://github.com/lingui/js-lingui/tree/master/packages/babel-preset-lingui-js)

[![npm](https://img.shields.io/npm/v/babel-preset-lingui-js.svg)](https://www.npmjs.com/package/babel-preset-lingui-js)

### `babel-preset-lingui-react` [Docs](https://github.com/lingui/js-lingui/tree/master/packages/babel-preset-lingui-react)

[![npm](https://img.shields.io/npm/v/babel-preset-lingui-react.svg)](https://www.npmjs.com/package/babel-preset-lingui-react)

### `babel-plugin-lingui-transform-js` [Docs](https://github.com/lingui/js-lingui/tree/master/packages/babel-plugin-lingui-transform-js)

[![npm](https://img.shields.io/npm/v/babel-plugin-lingui-transform-js.svg)](https://www.npmjs.com/package/babel-plugin-lingui-transform-js)

Transform function from `lingui-i18n` into ICU message format.

### `babel-plugin-lingui-transform-react` [Docs](https://github.com/lingui/js-lingui/tree/master/packages/babel-plugin-lingui-transform-react)

[![npm](https://img.shields.io/npm/v/babel-plugin-lingui-transform-react.svg)](https://www.npmjs.com/package/babel-plugin-lingui-transform-react)

Transform components from `lingui-react` into ICU message format.

### [`babel-plugin-lingui-extract-messages`](https://github.com/lingui/js-lingui/tree/master/packages/babel-plugin-lingui-extract-messages) [Docs](https://github.com/lingui/js-lingui/tree/master/packages/babel-plugin-lingui-extract-messages)

[![npm](https://img.shields.io/npm/v/babel-plugin-lingui-extract-messages.svg)](https://www.npmjs.com/package/babel-plugin-lingui-extract-messages)

Extract all messages for translation to external files.

## License

[MIT](./LICENSE.md)<|MERGE_RESOLUTION|>--- conflicted
+++ resolved
@@ -100,11 +100,7 @@
 ```
 
 Sometimes it's necessary to translate also a text attributes, which don't accept
-<<<<<<< HEAD
-React components. `lingui-react` has `WithReact` decorator, which injects `i18n`
-=======
 React components. `lingui-react` has `WithI18n` decorator, which injects `i18n`
->>>>>>> 61209d6f
 object from `lingui-i18n`. 
 
 ```jsx
@@ -112,11 +108,7 @@
 import { WithI18n } from 'lingui-react'
 
 // Translating text attributes
-<<<<<<< HEAD
-const LinkWithTooltip = WithReact()(({ articleName, i18n }) => (
-=======
 const LinkWithTooltip = WithI18n()(({ articleName, i18n }) => (
->>>>>>> 61209d6f
   <a 
     href="/more" 
     title={i18n.t`Link to ${articleName}`}
