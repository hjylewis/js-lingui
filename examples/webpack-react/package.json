--- conflicted
+++ resolved
@@ -23,7 +23,6 @@
     "react-dom": "16.2.0"
   },
   "devDependencies": {
-<<<<<<< HEAD
     "@babel/core": "^7.0.0-beta.36",
     "@babel/plugin-proposal-class-properties": "^7.0.0-beta.36",
     "@babel/plugin-proposal-object-rest-spread": "^7.0.0-beta.36",
@@ -37,42 +36,6 @@
     "babel-loader": "8.0.0-beta.0",
     "webpack": "^3.10.0",
     "webpack-dev-server": "^2.9.7"
-=======
-    "babel-cli": "^6.26.0",
-    "babel-loader": "^7.1.2",
-    "babel-plugin-syntax-dynamic-import": "^6.18.0",
-    "babel-polyfill": "^6.26.0",
-    "babel-preset-env": "^1.6.1",
-    "babel-preset-lingui-react": "^1.0.13",
-    "babel-preset-react": "^6.24.1",
-    "lingui-loader": "^0.1.4",
-    "webpack": "^3.8.1",
-    "webpack-dev-server": "^2.9.4"
-  },
-  "babel": {
-    "presets": [
-      [
-        "env",
-        {
-          "modules": false
-        }
-      ],
-      "react",
-      "lingui-react"
-    ],
-    "plugins": [
-      "syntax-dynamic-import",
-      "transform-class-properties",
-      "transform-object-rest-spread"
-    ],
-    "env": {
-      "test": {
-        "plugins": [
-          "transform-es2015-modules-commonjs"
-        ]
-      }
-    }
->>>>>>> 8256e992
   },
   "lingui": {
     "localeDir": "./locale"
